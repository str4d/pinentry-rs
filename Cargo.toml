[package]
name = "pinentry"
description = "API for interacting with pinentry binaries"
version = "0.6.2"
authors = ["Jack Grigg <thestr4d@gmail.com>"]
repository = "https://github.com/str4d/pinentry-rs"
readme = "README.md"
keywords = ["passphrase", "password"]
categories = ["api-bindings", "command-line-interface"]
license = "MIT OR Apache-2.0"
edition = "2021"
rust-version = "1.65"

[dependencies]
log = "0.4"
nom = { version = "8", default-features = false }
percent-encoding = "2.1"
secrecy = "0.10"
<<<<<<< HEAD
wait-timeout = "0.2"
which = { version = "4", default-features = false }
=======
which = { version = "5", default-features = false }
>>>>>>> 4d7650b6
zeroize = "1"<|MERGE_RESOLUTION|>--- conflicted
+++ resolved
@@ -16,10 +16,6 @@
 nom = { version = "8", default-features = false }
 percent-encoding = "2.1"
 secrecy = "0.10"
-<<<<<<< HEAD
 wait-timeout = "0.2"
-which = { version = "4", default-features = false }
-=======
 which = { version = "5", default-features = false }
->>>>>>> 4d7650b6
 zeroize = "1"